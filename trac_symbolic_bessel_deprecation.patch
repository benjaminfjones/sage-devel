--- conflicted
+++ resolved
@@ -1,16 +1,9 @@
 # HG changeset patch
 # User Benjamin Jones <benjaminfjones@gmail.com>
-<<<<<<< HEAD
-# Date 1364412253 25200
-# Node ID e9c0caf43434f06b4fd48b11fbfa7243a78d3f33
-# Parent  59616ddaef19d4c1975d4eacea72c842b475ad75
-Trac 4102: add deprecation of old API
-=======
 # Date 1364329830 25200
 # Node ID 96a1af7d1e564f27b78643e9df6db25a9f71d882
 # Parent  149031759a7a506afcefd7e0c97b8198d3a0b1b6
 Trac 4102: add deprecation warnings to old Bessel function API
->>>>>>> 940a42fa
 
 diff --git a/sage/functions/bessel.py b/sage/functions/bessel.py
 --- a/sage/functions/bessel.py
@@ -49,11 +42,10 @@
  
  
  class Function_Bessel_J(BuiltinFunction):
-@@ -283,6 +292,29 @@
+@@ -283,6 +292,27 @@
                                   conversions=dict(maxima='bessel_j',
                                                    mathematica='BesselJ'))
  
-+    # remove after deprecation period
 +    def __call__(self, *args, **kwds):
 +        """
 +        Custom `__call__` method which uses the old Bessel function code if the
@@ -63,15 +55,14 @@
 +        EXAMPLES::
 +
 +            sage: bessel_J(0, 1.0, "maxima", 53)
-+            doctest:1: DeprecationWarning: precision argument is deprecated; algorithm argument is currently deprecated, but will be available as a named keyword in the future
++            doctest:...: DeprecationWarning: algorithm and precision arguments
++            are deprecated
 +            See http://trac.sagemath.org/4102 for details.
 +            0.765197686558
 +        """
 +        if len(args) > 2 or len(kwds) > 0:
 +            from sage.misc.superseded import deprecation
-+            deprecation(4102, 'precision argument is deprecated; algorithm '
-+                              'argument is currently deprecated, but will be '
-+                              'available as a named keyword in the future')
++            deprecation(4102, 'algorithm and precision arguments are deprecated')
 +            return _bessel_J(*args, **kwds)
 +        else:
 +            return super(Function_Bessel_J, self).__call__(*args, **kwds)
@@ -79,7 +70,7 @@
      def _eval_(self, n, x):
          """
          EXAMPLES::
-@@ -296,7 +328,7 @@
+@@ -296,7 +326,7 @@
          if (not isinstance(n, Expression) and
                  not isinstance(x, Expression) and
                  (is_inexact(n) or is_inexact(x))):
@@ -88,11 +79,10 @@
              n, x = coercion_model.canonical_coercion(n, x)
              return self._evalf_(n, x, parent(n))
  
-@@ -420,6 +452,29 @@
+@@ -420,6 +450,27 @@
                                   conversions=dict(maxima='bessel_y',
                                                    mathematica='BesselY'))
  
-+    # remove after deprecation period
 +    def __call__(self, *args, **kwds):
 +        """
 +        Custom `__call__` method which uses the old Bessel function code if the
@@ -102,15 +92,14 @@
 +        EXAMPLES::
 +
 +            sage: bessel_Y(0, 1, "maxima", 53)
-+            doctest:1: DeprecationWarning: precision argument is deprecated; algorithm argument is currently deprecated, but will be available as a named keyword in the future
++            doctest:...: DeprecationWarning: algorithm and precision arguments
++            are deprecated
 +            See http://trac.sagemath.org/4102 for details.
 +            0.0882569642156769
 +        """
 +        if len(args) > 2 or len(kwds) > 0:
 +            from sage.misc.superseded import deprecation
-+            deprecation(4102, 'precision argument is deprecated; algorithm '
-+                              'argument is currently deprecated, but will be '
-+                              'available as a named keyword in the future')
++            deprecation(4102, 'algorithm and precision arguments are deprecated')
 +            return _bessel_Y(*args, **kwds)
 +        else:
 +            return super(Function_Bessel_Y, self).__call__(*args, **kwds)
@@ -118,7 +107,7 @@
      def _eval_(self, n, x):
          """
          EXAMPLES::
-@@ -432,7 +487,7 @@
+@@ -432,7 +483,7 @@
          """
          if (not isinstance(n, Expression) and not isinstance(x, Expression) and
                  (is_inexact(n) or is_inexact(x))):
@@ -127,11 +116,10 @@
              n, x = coercion_model.canonical_coercion(n, x)
              return self._evalf_(n, x, parent(n))
  
-@@ -560,6 +615,29 @@
+@@ -560,6 +611,27 @@
                                   conversions=dict(maxima='bessel_i',
                                                    mathematica='BesselI'))
  
-+    # remove after deprecation period
 +    def __call__(self, *args, **kwds):
 +        """
 +        Custom `__call__` method which uses the old Bessel function code if the
@@ -141,15 +129,14 @@
 +        EXAMPLES::
 +
 +            sage: bessel_I(0, 1, "maxima", 53)
-+            doctest:1: DeprecationWarning: precision argument is deprecated; algorithm argument is currently deprecated, but will be available as a named keyword in the future
++            doctest:...: DeprecationWarning: algorithm and precision arguments
++            are deprecated
 +            See http://trac.sagemath.org/4102 for details.
 +            1.266065877752009
 +        """
 +        if len(args) > 2 or len(kwds) > 0:
 +            from sage.misc.superseded import deprecation
-+            deprecation(4102, 'precision argument is deprecated; algorithm '
-+                              'argument is currently deprecated, but will be '
-+                              'available as a named keyword in the future')
++            deprecation(4102, 'algorithm and precision arguments are deprecated')
 +            return _bessel_I(*args, **kwds)
 +        else:
 +            return super(Function_Bessel_I, self).__call__(*args, **kwds)
@@ -157,7 +144,7 @@
      def _eval_(self, n, x):
          """
          EXAMPLES::
-@@ -576,7 +654,7 @@
+@@ -576,7 +648,7 @@
          """
          if (not isinstance(n, Expression) and not isinstance(x, Expression) and
                  (is_inexact(n) or is_inexact(x))):
@@ -166,15 +153,10 @@
              n, x = coercion_model.canonical_coercion(n, x)
              return self._evalf_(n, x, parent(n))
  
-<<<<<<< HEAD
-@@ -725,6 +803,29 @@
-=======
 @@ -725,6 +797,26 @@
->>>>>>> 940a42fa
                                   conversions=dict(maxima='bessel_k',
                                                    mathematica='BesselK'))
  
-+    # remove after deprecation period
 +    def __call__(self, *args, **kwds):
 +        """
 +        Custom `__call__` method which uses the old Bessel function code if the
@@ -183,38 +165,22 @@
 +
 +        EXAMPLES::
 +
-<<<<<<< HEAD
-+            sage: bessel_K(0, 1, "maxima", 53)
-+            doctest:1: DeprecationWarning: precision argument is deprecated; algorithm argument is currently deprecated, but will be available as a named keyword in the future
-=======
 +            sage: bessel_K(0, 1, "scipy", 53)
 +            doctest:1: DeprecationWarning: algorithm and precision arguments are deprecated
->>>>>>> 940a42fa
 +            See http://trac.sagemath.org/4102 for details.
 +            0.421024438241000
 +        """
 +        if len(args) > 2 or len(kwds) > 0:
 +            from sage.misc.superseded import deprecation
-<<<<<<< HEAD
-+            deprecation(4102, 'precision argument is deprecated; algorithm '
-+                              'argument is currently deprecated, but will be '
-+                              'available as a named keyword in the future')
-+            return _bessel_Y(*args, **kwds)
-=======
 +            deprecation(4102, 'algorithm and precision arguments are deprecated')
 +            return _bessel_K(*args, **kwds)
->>>>>>> 940a42fa
 +        else:
 +            return super(Function_Bessel_K, self).__call__(*args, **kwds)
 +
      def _eval_(self, n, x):
          """
          EXAMPLES::
-<<<<<<< HEAD
-@@ -738,7 +839,7 @@
-=======
 @@ -738,7 +830,7 @@
->>>>>>> 940a42fa
          """
          if (not isinstance(n, Expression) and not isinstance(x, Expression) and
                  (is_inexact(n) or is_inexact(x))):
@@ -223,28 +189,19 @@
              n, x = coercion_model.canonical_coercion(n, x)
              return self._evalf_(n, x, parent(n))
  
-<<<<<<< HEAD
-@@ -925,8 +1026,12 @@
-=======
 @@ -925,8 +1017,10 @@
->>>>>>> 940a42fa
          _type = args[1]
          _nargs = 1
      else:
 -        raise TypeError("at most two positional arguments may be specified, "
 -                        + "see the docstring for Bessel")
 +        from sage.misc.superseded import deprecation
-+        deprecation(4102, 'precision argument is deprecated; algorithm '
-+                          'argument is currently deprecated, but will be '
-+                          'available as a named keyword in the future')
++        deprecation(4102, 'algorithm and precision arguments are deprecated')
 +        return _Bessel(*args, **kwds)
 +
      # check for type inconsistency
      if _type is not None and 'typ' in kwds and _type != kwds['typ']:
          raise ValueError("inconsistent types given")
-<<<<<<< HEAD
-@@ -957,3 +1062,574 @@
-=======
 @@ -944,16 +1038,579 @@
      else:
          _system = 'mpmath'
@@ -259,7 +216,6 @@
 -    # TODO what to do with _system?
      _f = bessel_type_dict[_type]
      if _nargs == 1:
->>>>>>> 940a42fa
          return lambda x: _f(_order, x)
      else:
          return _f
